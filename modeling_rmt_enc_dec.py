--- conflicted
+++ resolved
@@ -1,10 +1,5 @@
 import torch
 import torch.nn.functional as F
-<<<<<<< HEAD
-=======
-from transformers import PreTrainedModel, AutoModel
->>>>>>> f7c8557c
-
 
 class RMTEncoderDecoderForConditionalGeneration(torch.nn.Module):
     def __init__(self, base_model, **rmt_kwargs):
@@ -17,11 +12,8 @@
         self.extract_special_tokens(tokenizer)
         self.extend_word_embeddings(num_mem_tokens)
 
-<<<<<<< HEAD
         self.segment_size = rmt_config['input_size'] - num_mem_tokens - tokenizer.num_special_tokens_to_add()
 
-=======
->>>>>>> f7c8557c
     def set_memory(self, memory=None):
         if memory is None:
             mem_token_ids = self.mem_token_ids
@@ -46,7 +38,6 @@
         mem_start_ind = 1 if self.bos_token is not None else 0
         self.memory_position = range(mem_start_ind, mem_start_ind + num_mem_tokens)
 
-<<<<<<< HEAD
     def forward(self, input_ids, attention_mask=None,
                 head_mask=None,
                 inputs_embeds=None, labels=None, output_attentions=None, output_hidden_states=None, return_dict=None):
@@ -57,9 +48,6 @@
                   'labels': labels, 'output_attentions': output_attentions,
                   'output_hidden_states': output_hidden_states, 'return_dict': return_dict,
                   }
-=======
-    def forward(self, input_ids, **kwargs):
->>>>>>> f7c8557c
         memory = self.set_memory()
         memory = memory.repeat(input_ids.shape[0], 1, 1)
         segmented = self.pad_and_segment(input_ids)
@@ -105,7 +93,6 @@
 
         return out
 
-<<<<<<< HEAD
     def generate(self, input_ids, attention_mask=None,
                 #  token_type_ids=None, position_ids=None, 
                 head_mask=None,
@@ -119,9 +106,6 @@
                   'head_mask': head_mask, 'inputs_embeds': inputs_embeds,
                   'min_length': min_length, 'max_length': max_length,
                   }
-=======
-    def generate(self, input_ids, **kwargs):        
->>>>>>> f7c8557c
         memory = self.set_memory()
         memory = memory.repeat(input_ids.shape[0], 1, 1)
         segmented = self.pad_and_segment(input_ids)
@@ -191,19 +175,10 @@
         if pad_size > 0:
             tensor = F.pad(tensor, (0, pad_size))
         return tensor
-<<<<<<< HEAD
-
-=======
-    
->>>>>>> f7c8557c
     def get_attention_mask(self, tensor):
         mask = torch.ones_like(tensor)
         mask[tensor == self.pad_token_id] = 0
         return mask
-<<<<<<< HEAD
 
-=======
-    
->>>>>>> f7c8557c
     def get_token_type_ids(self, tensor):
         return torch.zeros_like(tensor)