import json
import math
import random
import copy
import joblib
from itertools import chain
from pathlib import Path
from typing import Dict, List

import numpy as np
import torch
from datasets import Dataset, set_caching_enabled
from torch.utils.data import DataLoader
from transformers import PreTrainedTokenizer
from tqdm import tqdm, trange

import re
import friendlywords

import time

class RMTDocsDataset:
    def __init__(
        self,
        data_dir: str,
        tokenizer: PreTrainedTokenizer,
        max_n_segments: int = -1,
        drop_last: bool = True,
    ):
        self.data_dir = str(Path(data_dir).resolve())
        self.tokenizer = tokenizer
        self.drop_last = drop_last
        self._max_n_segments = max_n_segments
        self._segment_len = None

        dataset = Dataset.from_parquet(
            [str(x) for x in Path(data_dir).glob("*.parquet")]
        )
        self.documents = dataset["input_ids"]

        self.input_ids = []
        self.attn_masks = []
        self._sequence_id = []
        self.batch_indices = []

    def __len__(self) -> int:
        if self._max_n_segments > 0:
            return len(self.batch_indices)
        return None

    def set_max_n_segments(self, max_n_segments: int) -> None:
        self._max_n_segments = max_n_segments
        self._calc_batch_indices()

    @property
    def n_segments(self) -> int:
        """
        Total number of segments
        """
        return len(self.input_ids)

    def tokenize(self) -> None:
        self.tokenized_documents = [
            self.tokenizer(
                doc + " " + self.tokenizer.eos_token,
                truncation=False,
                padding=False,
                return_tensors="pt",
            )["input_ids"].flatten()
            for doc in self.documents
        ]

    def save_tokenized(self, path: str) -> None:
        torch.save(
            {
                "tokenized_documents": self.tokenized_documents,
                "data_dir": self.data_dir,
                "tokenizer": self.tokenizer,
                "drop_last": self.drop_last,
                "max_n_segments": self._max_n_segments,
            },
            path,
        )

    @classmethod
    def load_tokenized(cls, path: str) -> "RMTDocsDataset":
        state_dict = torch.load(path)
        dataset = cls(
            state_dict["data_dir"],
            state_dict["tokenizer"],
            state_dict["max_n_segments"],
            state_dict["drop_last"],
        )
        dataset.tokenized_documents = state_dict["tokenized_documents"]
        return dataset

    def split_to_segments(self, segment_len: int) -> None:
        self._segment_len = segment_len
        self.input_ids = []
        self.attn_masks = []
        self._sequence_id = []
        for i, tensor in enumerate(self.tokenized_documents):
            n_segments = math.ceil(len(tensor) / segment_len)

            if n_segments == 0:
                continue

            # drop last segment if it contains only one token --- <eos_token>
            if len(tensor) % segment_len == 1:
                n_segments = len(tensor) // segment_len

            padded_tensor = torch.LongTensor(n_segments * segment_len).fill_(
                self.tokenizer.pad_token_id
            )
            seq_len = min(len(padded_tensor), len(tensor))
            padded_tensor[:seq_len] = tensor[:seq_len]

            chunks = list(torch.chunk(padded_tensor, n_segments, dim=0))

            attn_masks = [(ch != self.tokenizer.pad_token_id).long() for ch in chunks]

            self.input_ids.extend(chunks)
            self._sequence_id.extend([i] * len(chunks))
            self.attn_masks.extend(attn_masks)
        self._sequence_id = torch.LongTensor(self._sequence_id)

        self._calc_batch_indices()

    def _calc_batch_indices(self):
        """
        Create array of segment indices that can be used in __getitem__
        """
        self.batch_indices = []
        total_segments = 0
        for i, tensor in enumerate(self.tokenized_documents):
            n_segments = math.ceil(len(tensor) / self._segment_len)

            if n_segments == 0:
                continue

            # always drop last
            if n_segments >= self._max_n_segments:
                indices = torch.arange(
                    total_segments,
                    total_segments + n_segments - self._max_n_segments + 1,
                )
            else:
                indices = torch.LongTensor()

            self.batch_indices.append(indices)
            total_segments += n_segments
        self.batch_indices = torch.concat(self.batch_indices)

    def __getitem__(self, index: int) -> List[Dict[str, torch.Tensor]]:
        """
        Return a list of `max_n_segments` segments with attention masks
        """
        assert self._max_n_segments != -1

        idx = self.batch_indices[index]
        input_ids = self.input_ids[idx : idx + self._max_n_segments]
        attn_mask = self.attn_masks[idx : idx + self._max_n_segments]

        output = []
        for ids, mask in zip(input_ids, attn_mask):
            labels = ids.clone()
            if self.tokenizer.pad_token_id is not None:
                labels[labels == self.tokenizer.pad_token_id] = -100
            output.append(
                {
                    "input_ids": ids,
                    "attention_mask": mask,
                    "labels": labels,
                }
            )

        return output


class RMTProofsDataset:
    def __init__(
        self,
        data_dir: str,
        lemmas_path: str,
        tokenizer: PreTrainedTokenizer,
        max_n_segments: int = -1,
        segment_length: int = 0,
        padding_side: str = 'right',
        short_proofs_only = False,
        every_segment_def = True,
        exclude_relevant_lemmas = False,
        use_random_lemmas_names = False,
        random_names_choices = 100 # how many random choices of lemmas names to use (we can not compute this each time)
    ):
        assert padding_side in ['left', 'right']
        if padding_side == 'left':
            print('for counting loss on definition and the rest separately we only support right padding')
            raise NotImplementedError
        self.data_dir = str(Path(data_dir).resolve())
        self.lemmas_path = str(Path(lemmas_path).resolve())
        self.tokenizer = tokenizer
        self._max_n_segments = max_n_segments
        self.segment_length = segment_length
        self.padding_side = padding_side
        self.short_proofs_only = short_proofs_only
        self.every_segment_def = every_segment_def
        self.exclude_relevant_lemmas = exclude_relevant_lemmas
        self.use_random_lemmas_names = use_random_lemmas_names
        self.random_names_choices = random_names_choices
<<<<<<< HEAD
        
#         self.bos = self.tokenizer.vocab['[BOS]']
#         self.eos = self.tokenizer.vocab['[EOS]']
=======
>>>>>>> 7187ae7c

        self.dataset = Dataset.from_parquet(
            [str(x) for x in Path(data_dir).glob("*.parquet")]
        )
        
        #if self.short_proofs_only:
        #    self.dataset = self.dataset.filter(
        #        lambda x: len(self.tokenizer.encode(f"[PROOFSTEP] {x['full_proof']}", 
        #                    truncation=False,
        #                    padding=False)) <= self.segment_length
        #    )
        

        with open(lemmas_path) as fh:
            lemmas = json.load(fh)
            self.lemmas = {x.split('.')[-1]: lemmas[x] for x in lemmas.keys()}
            
        self.tokenized = {}
        self.lemmas_tokenized = []            

    def __len__(self) -> int:
        if self.use_random_lemmas_names:
            return len(self.tokenized["decl_def"][0])
        return len(self.tokenized.get("decl_def", []))

    def set_max_n_segments(self, max_n_segments: int) -> None:
        self._max_n_segments = max_n_segments
        
<<<<<<< HEAD
#     def _filter_shorts_fun(self, x):
#         proof_len = len(self.tokenizer.encode(f"[PROOFSTEP] {x['full_proof']}", 
#                         truncation=False,
#                         padding=False))
#         def_len = len(self.tokenizer.encode(f"[GOAL] {x['decl_def']}", 
#                         truncation=False,
#                         padding=False))
#         ids = self.tokenizer.encode(f"[PROOFSTEP] {x['full_proof']}", 
#                         truncation=False,
#                         padding=False)
#         if True:
#             x = 1/0
#             print()
#         return (proof_len + def_len <= self.segment_length - 2) and (def_len <= self.segment_length // 2)
=======
    def _filter_shorts_fun(self, x):
        proof_len = len(self.tokenizer.encode(f"[PROOFSTEP] {x['full_proof']}", 
                        truncation=False,
                        padding=False))
        def_len = len(self.tokenizer.encode(f"[PROOFSTEP] {x['decl_def']}", 
                        truncation=False,
                        padding=False))
        return (proof_len + def_len <= self.segment_length) and (def_len <= self.segment_length // 2)
>>>>>>> 7187ae7c
    
    def filter_shorts(self) -> None:
        """
        Drop long proofs and definitions
        """
<<<<<<< HEAD
        def _filter_shorts_fun(x):
            proof_len = len(self.tokenizer.encode(f"[PROOFSTEP] {x['full_proof']}", 
                            truncation=False,
                            padding=False))
            def_len = len(self.tokenizer.encode(f"[GOAL] {x['decl_def']}", 
                            truncation=False,
                            padding=False))
            ids = self.tokenizer.encode(f"[PROOFSTEP] {x['full_proof']}", 
                            truncation=False,
                            padding=False)
            return (proof_len + def_len <= self.segment_length - 2) and (def_len <= self.segment_length // 2)
        self.dataset = self.dataset.filter(_filter_shorts_fun, load_from_cache_file=False)
    
    def _tokenize(self, decl_def, proof, args_list, lemmas):
        decl_def_tokenized = self.tokenizer(
            [f"[GOAL] {x}" for x in decl_def],
=======
        self.dataset = self.dataset.filter(self._filter_shorts_fun)
    
    def _tokenize(self, decl_def, proof, args_list, lemmas):
        decl_def_tokenized = self.tokenizer(
            decl_def,
>>>>>>> 7187ae7c
            truncation=False,
            padding=False,
        )["input_ids"]

        proof_tokenized = self.tokenizer(
            [f"[PROOFSTEP] {x}" for x in proof],
            truncation=False,
            padding=False,
        )["input_ids"]

        args_defs_tokenized = []
        for args in args_list:
            args_defs = [
<<<<<<< HEAD
                f"[AUX_LEMMA] {x.strip()}" for x in args.split("<lemma>") if x.strip()
=======
                f"<lemma> {x.strip()}" for x in args.split("<lemma>") if x.strip()
>>>>>>> 7187ae7c
            ]
            if args_defs:
                args_defs_tokenized.append(
                    self.tokenizer(args_defs, truncation=False, padding=False)[
                        "input_ids"
                    ]
                )
            else:
                args_defs_tokenized.append([])
        
        lemmas_tokenized = []
        for lemma in lemmas.values():
<<<<<<< HEAD
            tokenized = self.tokenizer.encode('[AUX_LEMMA] ' + lemma)
=======
            tokenized = self.tokenizer.encode('<lemma> ' + lemma)
>>>>>>> 7187ae7c
            if len(tokenized) <= self.segment_length:
                lemmas_tokenized.append(tokenized)
        
        return decl_def_tokenized, proof_tokenized, args_defs_tokenized, lemmas_tokenized
    
    def tokenize(self) -> None:
        if self.use_random_lemmas_names:
            self.tokenized["decl_def"] = []
            self.tokenized["proof"] = []
            self.tokenized["args"] = []
            self.lemmas_tokenized = []
            
            _dataset = copy.deepcopy(self.dataset)
            for i in trange(self.random_names_choices):
                rand_names = {
                    x: '_'.join([y[:4] for y in friendlywords.generate(3, as_list=True)])[:len(x)] for x in self.lemmas.keys()
                }
#                 def repl_fun(matchobj):
#                     name = matchobj.group()
#                     if len(name) > 4 and bool(re.fullmatch(r"[a-zA-Z_]+", name)) and name in rand_names:
#                         return rand_names[name]
#                     return name
                
#                 def randomize_dataset(data):
#                     data["decl_def"] = re.sub(r'\b[a-zA-Z_]+\b', repl_fun, data["decl_def"])
#                     data["full_proof"] = re.sub(r'\b[a-zA-Z_]+\b', repl_fun, data["full_proof"])
#                     data["args_defs"] = re.sub(r'\b[a-zA-Z_]+\b', repl_fun, data["args_defs"])
#                     return data
#                 dataset = copy.deepcopy(self.dataset)
#                 dataset = dataset.map(randomize_dataset)
#                 #dataset = self._filter_shorts(dataset)
#                 randomized_lemmas = {rand_names[x]: re.sub(r'\b[a-zA-Z_]+\b', repl_fun, self.lemmas[x]) for x in self.lemmas.keys()}

<<<<<<< HEAD
                # changing only names
                def repl_fun_for_lemmas(matchobj):
                    t = matchobj.group(1) # lemma, theorem or def
                    name = matchobj.group(2)
                    if len(name) > 4 and bool(re.fullmatch(r"[a-zA-Z_]+", name)) and name in rand_names:
                        return f"{t} {rand_names[name]}"
                    return f"{t} {name}"
                
                randomized_lemmas = {x: re.sub(r'^(def|lemma|theorem) ([^\s]+)', repl_fun_for_lemmas, self.lemmas[x]) for x in self.lemmas.keys()}
                
=======
                #changing only names
                randomized_lemmas = {rand_names[x]: self.lemmas[x] for x in self.lemmas.keys()}
>>>>>>> 7187ae7c
                def repl_fun(matchobj):
                    t = matchobj.group(1) # lemma, theorem or def
                    prefix = matchobj.group(2)
                    name = matchobj.group(3)
                    if len(name) > 4 and name in rand_names:
                        name = rand_names[name]
                    if not prefix:
                        prefix = ''
                    return f"<lemma> {t} {prefix}{name}"
            
                def randomize_dataset(data):
<<<<<<< HEAD
                    args_names = [x.strip().split()[1] for x in data["args_defs"].split('<lemma>') if x.strip()]
=======
                    args_names = [x.strip().split(' ')[1] for x in data["args_defs"].split('<lemma>') if x.strip()]
>>>>>>> 7187ae7c
                    data["args_defs"] = re.sub(r'<lemma> ([a-z]+) ([a-zA-Z0-9_\.]+\.)?([a-zA-Z0-9_]+\b)', repl_fun, data["args_defs"])
                    def repl_fun_only_relevant(matchobj):
                        name = matchobj.group()
                        if len(name) > 4 and bool(re.fullmatch(r"[a-zA-Z0-9_]+", name)) and name in args_names:
                            return rand_names[name]
                        return name
                    data["decl_def"] = re.sub(r'\b[a-zA-Z0-9_]+\b', repl_fun_only_relevant, data["decl_def"])
                    data["full_proof"] = re.sub(r'\b[a-zA-Z0-9_]+\b', repl_fun_only_relevant, data["full_proof"])
                    return data
                
                dataset = copy.deepcopy(_dataset)
                dataset = dataset.map(randomize_dataset, load_from_cache_file=False)
                def _filter_shorts_fun(x, tokenizer, segment_length): # it's impossible to avoid duplication here
                    proof_len = len(tokenizer.encode(f"[PROOFSTEP] {x['full_proof']}", 
                                    truncation=False,
                                    padding=False))
                    def_len = len(tokenizer.encode(f"[PROOFSTEP] {x['decl_def']}", 
                                    truncation=False,
                                    padding=False))
                    return (proof_len + def_len <= segment_length) and (def_len <= segment_length // 2)
<<<<<<< HEAD
                
                dataset = dataset.filter(_filter_shorts_fun, fn_kwargs={'tokenizer': self.tokenizer, 'segment_length': self.segment_length}, load_from_cache_file=False)
                
                decl_def_tokenized, proof_tokenized, args_defs_tokenized, lemmas_tokenized = self._tokenize(
                    dataset["decl_def"], dataset["full_proof"], dataset["args_defs"], randomized_lemmas
                )
                
=======
                dataset = dataset.filter(_filter_shorts_fun, fn_kwargs={'tokenizer': self.tokenizer, 'segment_length': self.segment_length}, load_from_cache_file=False)
                decl_def_tokenized, proof_tokenized, args_defs_tokenized, lemmas_tokenized = self._tokenize(
                    dataset["decl_def"], dataset["full_proof"], dataset["args_defs"], randomized_lemmas
                )
>>>>>>> 7187ae7c
                self.tokenized["decl_def"].append(decl_def_tokenized)
                self.tokenized["proof"].append(proof_tokenized)
                self.tokenized["args"].append(args_defs_tokenized)
                self.lemmas_tokenized.append(lemmas_tokenized)           
        else:
            self.tokenized["decl_def"], self.tokenized["proof"], self.tokenized["args"], self.lemmas_tokenized = self._tokenize(
                self.dataset["decl_def"], self.dataset["full_proof"], self.dataset["args_defs"], self.lemmas
            )

    def save_tokenized(self, path: str) -> None:
        torch.save(
            {
                "tokenized": self.tokenized,
                "data_dir": self.data_dir,
                "lemmas_path": self.lemmas_path,
                "tokenizer": self.tokenizer,
                "max_n_segments": self._max_n_segments,
                "lemmas_tokenized": self.lemmas_tokenized
            },
            path,
        )

    @classmethod
    def load_tokenized(cls, path: str) -> "RMTDocsDataset":
        state_dict = torch.load(path)
        dataset = cls(
            state_dict["data_dir"],
            state_dict["lemmas_path"],
            state_dict["tokenizer"],
            state_dict["max_n_segments"],
        )
        dataset.tokenized = state_dict["tokenized"]
        dataset.lemmas_tokenized = state_dict["lemmas_tokenized"]
        return dataset
    
    def _pack_agrs_with_irrelevant(self, args, lemmas_tokenized, n_segments, capacity):
        args = args.copy()
        random.shuffle(args)
        bins = []
        bins_sizes = []
        for i in range(n_segments):
            bins.append([])
            bins_sizes.append(0)
            
        if args and not self.exclude_relevant_lemmas:
            for arg in args:
                for i in np.random.permutation(n_segments):
                    if bins_sizes[i] + len(arg) <= capacity:
                        bins[i].append(arg)
                        bins_sizes[i] += len(arg)
                        break
                #else:
                #    raise PackingError
        
        while True:
            arg = random.choice(lemmas_tokenized)
            for i in np.random.permutation(n_segments):
                if bins_sizes[i] + len(arg) <= capacity:
                    bins[i].append(arg)
                    bins_sizes[i] += len(arg)
                    break
            else:
                break
        
        for i in range(n_segments):
            random.shuffle(bins[i])
            bins[i] = [token for arg in bins[i] for token in arg]
        
        return bins
        
    
    def __getitem__(self, index: int) -> List[Dict[str, torch.Tensor]]:
        """
        Return a list of `max_n_segments` segments with attention masks
        """
<<<<<<< HEAD
=======
        #print('in getitem', len(self.tokenized['decl_def']))
        #print(self.tokenized["args"])
        #print(len(self.tokenized["args"]))
        #print(len(self.tokenized["args"][0]))
        #print(len(self.tokenized["args"][0][0]))
>>>>>>> 7187ae7c
        if self.use_random_lemmas_names:
            idx = random.randint(0, self.random_names_choices - 1)
            index %= len(self.tokenized["decl_def"][idx]) # some randomized datasets contain less rows than original one
            decl_def = self.tokenized["decl_def"][idx][index].copy()
            proof = self.tokenized["proof"][idx][index].copy()
            args = self.tokenized["args"][idx][index].copy()
            lemmas_tokenized = self.lemmas_tokenized[idx].copy()
        else:
            decl_def = self.tokenized["decl_def"][index].copy()
            proof = self.tokenized["proof"][index].copy()
            args = self.tokenized["args"][index].copy()
            lemmas_tokenized = self.lemmas_tokenized.copy()
        
        

        # pack lemmas into segments
<<<<<<< HEAD
        packing = self._pack_agrs_with_irrelevant(args, lemmas_tokenized, self._max_n_segments - 1, self.segment_length - len(decl_def)) # 2 for [BOS] and [EOS]
=======
        packing = self._pack_agrs_with_irrelevant(args, lemmas_tokenized, self._max_n_segments - 1, self.segment_length - len(decl_def))
        #packing = [[] for i in range(self._max_n_segments - 1)]
>>>>>>> 7187ae7c
        
        packing.append(proof) # proof goes in separate segment
        
        output = []
        for args_proof_ids in packing:
            ids = torch.LongTensor(self.segment_length).fill_(self.tokenizer.pad_token_id)
<<<<<<< HEAD
#             ids[0] = self.bos
#             ids[1:1 + len(decl_def)] = torch.LongTensor(decl_def)
#             ids[1 + len(decl_def):1 + len(decl_def) + len(args_proof_ids)] = torch.LongTensor(args_proof_ids)
#             ids[1 + len(decl_def) + len(args_proof_ids)] = self.eos

            ids[:len(decl_def)] = torch.LongTensor(decl_def)
            ids[len(decl_def):len(decl_def) + len(args_proof_ids)] = torch.LongTensor(args_proof_ids)
            
            attention_mask = torch.ones_like(ids, dtype=torch.long)
            #attention_mask[len(decl_def) + len(args_proof_ids) + 2:] = 0
            attention_mask[len(decl_def) + len(args_proof_ids):] = 0
            
=======
            ids[:len(decl_def)] = torch.LongTensor(decl_def)
            ids[len(decl_def):len(decl_def) + len(args_proof_ids)] = torch.LongTensor(args_proof_ids)
            attention_mask = torch.ones_like(ids, dtype=torch.long)
            attention_mask[:len(decl_def) + len(args_proof_ids)] = 0
>>>>>>> 7187ae7c
            labels = ids.clone()
            if self.tokenizer.pad_token_id is not None:
                labels[labels == self.tokenizer.pad_token_id] = -100

            output.append(
                {
                    "input_ids": ids,
                    "attention_mask": attention_mask,
                    "labels": labels,
                    "def_len": torch.tensor(len(decl_def))
                }
            )
        
        #output = [copy.deepcopy(output[0])] + output
        return output

def collate_docs_fn(
    batch: List[List[Dict[str, torch.Tensor]]]
) -> List[Dict[str, torch.Tensor]]:
    """
    Given a List of lists of segments return a list of batch of segments
    """
    collated = []
    for segments in zip(*batch):
        collated.append(
            {key: torch.stack([x[key] for x in segments]) for key in segments[0]}
        )

    return collated


class RMTDocsDataLoader(DataLoader):
    def __init__(self, *args, **kwargs):
        super().__init__(*args, **kwargs)
        self.collate_fn = collate_docs_fn

    def __len__(self):
        return super().__len__() * self.dataset._max_n_segments

    def __iter__(self):
        for batch in super().__iter__():
            for i, segment in enumerate(batch):
                segment['batch_idx'] = i
                yield segment


class RMTDocsAllAtOnceDataLoader(DataLoader):
    def __init__(self, *args, **kwargs):
        super().__init__(*args, **kwargs)
        self.collate_fn = collate_docs_fn<|MERGE_RESOLUTION|>--- conflicted
+++ resolved
@@ -207,12 +207,9 @@
         self.exclude_relevant_lemmas = exclude_relevant_lemmas
         self.use_random_lemmas_names = use_random_lemmas_names
         self.random_names_choices = random_names_choices
-<<<<<<< HEAD
         
 #         self.bos = self.tokenizer.vocab['[BOS]']
 #         self.eos = self.tokenizer.vocab['[EOS]']
-=======
->>>>>>> 7187ae7c
 
         self.dataset = Dataset.from_parquet(
             [str(x) for x in Path(data_dir).glob("*.parquet")]
@@ -241,7 +238,7 @@
     def set_max_n_segments(self, max_n_segments: int) -> None:
         self._max_n_segments = max_n_segments
         
-<<<<<<< HEAD
+
 #     def _filter_shorts_fun(self, x):
 #         proof_len = len(self.tokenizer.encode(f"[PROOFSTEP] {x['full_proof']}", 
 #                         truncation=False,
@@ -256,7 +253,7 @@
 #             x = 1/0
 #             print()
 #         return (proof_len + def_len <= self.segment_length - 2) and (def_len <= self.segment_length // 2)
-=======
+
     def _filter_shorts_fun(self, x):
         proof_len = len(self.tokenizer.encode(f"[PROOFSTEP] {x['full_proof']}", 
                         truncation=False,
@@ -265,13 +262,12 @@
                         truncation=False,
                         padding=False))
         return (proof_len + def_len <= self.segment_length) and (def_len <= self.segment_length // 2)
->>>>>>> 7187ae7c
     
     def filter_shorts(self) -> None:
         """
         Drop long proofs and definitions
         """
-<<<<<<< HEAD
+
         def _filter_shorts_fun(x):
             proof_len = len(self.tokenizer.encode(f"[PROOFSTEP] {x['full_proof']}", 
                             truncation=False,
@@ -288,13 +284,6 @@
     def _tokenize(self, decl_def, proof, args_list, lemmas):
         decl_def_tokenized = self.tokenizer(
             [f"[GOAL] {x}" for x in decl_def],
-=======
-        self.dataset = self.dataset.filter(self._filter_shorts_fun)
-    
-    def _tokenize(self, decl_def, proof, args_list, lemmas):
-        decl_def_tokenized = self.tokenizer(
-            decl_def,
->>>>>>> 7187ae7c
             truncation=False,
             padding=False,
         )["input_ids"]
@@ -308,11 +297,7 @@
         args_defs_tokenized = []
         for args in args_list:
             args_defs = [
-<<<<<<< HEAD
                 f"[AUX_LEMMA] {x.strip()}" for x in args.split("<lemma>") if x.strip()
-=======
-                f"<lemma> {x.strip()}" for x in args.split("<lemma>") if x.strip()
->>>>>>> 7187ae7c
             ]
             if args_defs:
                 args_defs_tokenized.append(
@@ -325,11 +310,7 @@
         
         lemmas_tokenized = []
         for lemma in lemmas.values():
-<<<<<<< HEAD
             tokenized = self.tokenizer.encode('[AUX_LEMMA] ' + lemma)
-=======
-            tokenized = self.tokenizer.encode('<lemma> ' + lemma)
->>>>>>> 7187ae7c
             if len(tokenized) <= self.segment_length:
                 lemmas_tokenized.append(tokenized)
         
@@ -363,7 +344,6 @@
 #                 #dataset = self._filter_shorts(dataset)
 #                 randomized_lemmas = {rand_names[x]: re.sub(r'\b[a-zA-Z_]+\b', repl_fun, self.lemmas[x]) for x in self.lemmas.keys()}
 
-<<<<<<< HEAD
                 # changing only names
                 def repl_fun_for_lemmas(matchobj):
                     t = matchobj.group(1) # lemma, theorem or def
@@ -373,11 +353,6 @@
                     return f"{t} {name}"
                 
                 randomized_lemmas = {x: re.sub(r'^(def|lemma|theorem) ([^\s]+)', repl_fun_for_lemmas, self.lemmas[x]) for x in self.lemmas.keys()}
-                
-=======
-                #changing only names
-                randomized_lemmas = {rand_names[x]: self.lemmas[x] for x in self.lemmas.keys()}
->>>>>>> 7187ae7c
                 def repl_fun(matchobj):
                     t = matchobj.group(1) # lemma, theorem or def
                     prefix = matchobj.group(2)
@@ -389,11 +364,7 @@
                     return f"<lemma> {t} {prefix}{name}"
             
                 def randomize_dataset(data):
-<<<<<<< HEAD
                     args_names = [x.strip().split()[1] for x in data["args_defs"].split('<lemma>') if x.strip()]
-=======
-                    args_names = [x.strip().split(' ')[1] for x in data["args_defs"].split('<lemma>') if x.strip()]
->>>>>>> 7187ae7c
                     data["args_defs"] = re.sub(r'<lemma> ([a-z]+) ([a-zA-Z0-9_\.]+\.)?([a-zA-Z0-9_]+\b)', repl_fun, data["args_defs"])
                     def repl_fun_only_relevant(matchobj):
                         name = matchobj.group()
@@ -414,20 +385,12 @@
                                     truncation=False,
                                     padding=False))
                     return (proof_len + def_len <= segment_length) and (def_len <= segment_length // 2)
-<<<<<<< HEAD
                 
                 dataset = dataset.filter(_filter_shorts_fun, fn_kwargs={'tokenizer': self.tokenizer, 'segment_length': self.segment_length}, load_from_cache_file=False)
                 
                 decl_def_tokenized, proof_tokenized, args_defs_tokenized, lemmas_tokenized = self._tokenize(
                     dataset["decl_def"], dataset["full_proof"], dataset["args_defs"], randomized_lemmas
                 )
-                
-=======
-                dataset = dataset.filter(_filter_shorts_fun, fn_kwargs={'tokenizer': self.tokenizer, 'segment_length': self.segment_length}, load_from_cache_file=False)
-                decl_def_tokenized, proof_tokenized, args_defs_tokenized, lemmas_tokenized = self._tokenize(
-                    dataset["decl_def"], dataset["full_proof"], dataset["args_defs"], randomized_lemmas
-                )
->>>>>>> 7187ae7c
                 self.tokenized["decl_def"].append(decl_def_tokenized)
                 self.tokenized["proof"].append(proof_tokenized)
                 self.tokenized["args"].append(args_defs_tokenized)
@@ -503,14 +466,11 @@
         """
         Return a list of `max_n_segments` segments with attention masks
         """
-<<<<<<< HEAD
-=======
         #print('in getitem', len(self.tokenized['decl_def']))
         #print(self.tokenized["args"])
         #print(len(self.tokenized["args"]))
         #print(len(self.tokenized["args"][0]))
         #print(len(self.tokenized["args"][0][0]))
->>>>>>> 7187ae7c
         if self.use_random_lemmas_names:
             idx = random.randint(0, self.random_names_choices - 1)
             index %= len(self.tokenized["decl_def"][idx]) # some randomized datasets contain less rows than original one
@@ -527,19 +487,14 @@
         
 
         # pack lemmas into segments
-<<<<<<< HEAD
-        packing = self._pack_agrs_with_irrelevant(args, lemmas_tokenized, self._max_n_segments - 1, self.segment_length - len(decl_def)) # 2 for [BOS] and [EOS]
-=======
         packing = self._pack_agrs_with_irrelevant(args, lemmas_tokenized, self._max_n_segments - 1, self.segment_length - len(decl_def))
         #packing = [[] for i in range(self._max_n_segments - 1)]
->>>>>>> 7187ae7c
         
         packing.append(proof) # proof goes in separate segment
         
         output = []
         for args_proof_ids in packing:
             ids = torch.LongTensor(self.segment_length).fill_(self.tokenizer.pad_token_id)
-<<<<<<< HEAD
 #             ids[0] = self.bos
 #             ids[1:1 + len(decl_def)] = torch.LongTensor(decl_def)
 #             ids[1 + len(decl_def):1 + len(decl_def) + len(args_proof_ids)] = torch.LongTensor(args_proof_ids)
@@ -552,12 +507,10 @@
             #attention_mask[len(decl_def) + len(args_proof_ids) + 2:] = 0
             attention_mask[len(decl_def) + len(args_proof_ids):] = 0
             
-=======
             ids[:len(decl_def)] = torch.LongTensor(decl_def)
             ids[len(decl_def):len(decl_def) + len(args_proof_ids)] = torch.LongTensor(args_proof_ids)
             attention_mask = torch.ones_like(ids, dtype=torch.long)
             attention_mask[:len(decl_def) + len(args_proof_ids)] = 0
->>>>>>> 7187ae7c
             labels = ids.clone()
             if self.tokenizer.pad_token_id is not None:
                 labels[labels == self.tokenizer.pad_token_id] = -100
