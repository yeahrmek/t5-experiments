import importlib
import itertools
import logging
import time
from collections import defaultdict
from copy import deepcopy
from dataclasses import dataclass, field
from itertools import chain
from typing import Dict, Optional, Tuple, Union

import numpy as np
import torch
from torch.utils.tensorboard import SummaryWriter
from transformers.optimization import get_scheduler
from torch.optim.lr_scheduler import ReduceLROnPlateau
from tqdm.auto import tqdm
import horovod.torch as hvd

from lm_experiments_tools.utils import rank_0, get_fn_param_names

logger = logging.getLogger(__name__)


@dataclass
class TrainerArgs:
    model_path: Optional[str] = field(
        default=None,
        metadata={'help': 'path where to save model (default: None)'})
    log_interval: Optional[int] = field(
        default=None,
        metadata={'help': 'log to report loss, metrics on training data every N batches (default: None)'})
    valid_interval: Optional[int] = field(
        default=None,
        metadata={'help': 'log on validation data every N batches (default: None)'})
    save_interval: Optional[int] = field(
        default=None,
        metadata={'help': 'save model every N steps (default: None)'})
    save_best: bool = field(
        default=False,
        metadata={'help': 'Save best checkpoint if validation set is provided (default: False)'})
    use_generate_on_valid: bool = field(
        default=False,
        metadata={'help': 'Use model.generate method when running validation step (default: False)'})
    # load model args
    init_checkpoint: Optional[str] = field(
        default=None,
        metadata={'help': 'path to init checkpoint to load a model from (default: None).'})
    skip_used_data: bool = field(
        default=False,
        metadata={'help': 'skip batches that were already seen by init_checkpoint (default: False)'})
    reset_lr: bool = field(
        default=False,
        metadata={'help': 'Do not load lr_scheduler from checkpoint and setup new lr (default: False)'})
    reset_iteration: bool = field(
        default=False,
        metadata={'help': 'Do not load iteration number from checkpoint and set it to 0 (default: False)'})
    reset_optimizer: bool = field(
        default=False,
        metadata={'help': 'Do not load optimizer from checkpoint and setup a new one. It might help for continuing '
                          'training from ckpt saved from fp16 O2. Otherwise loss spikes might happen (default: False)'})
    # training args
    lr: Optional[float] = field(
        default=None,
        metadata={'help': 'learning rate (default: None)'})
    batch_size: int = field(
        default=1,
        metadata={'help': 'input batch size for training (default: 1)'})
    iters: int = field(
        default=1,
        metadata={'help': 'number of training steps (i.e., gradient updates) (default: 100)'})
    gradient_accumulation_steps: int = field(
        default=1,
        metadata={'help': 'number of batches to accumulate gradients for each worker, it multiplies total batch size.'})
    fp16: bool = field(
        default=False,
        metadata={'help': 'use fp16 mixed precision training (default: False). '
                  'apex.amp is used instead of torch.cuda.amp if apex_opt_level is set.'})
    fp16_allreduce: bool = field(
        default=False, metadata={'help': 'use hvd fp16 compression during allreduce (default: False)'})
    apex_opt_lvl: Optional[str] = field(
        default=None,
        metadata={'help': 'apex opt level: O0 (FP32 training), O1 (mixed precision), '
                  'O2 ("Almost FP16" Mixed Precision), O3 (FP16 training). Details are in Apex docs. (default: None)'})
    min_loss_scale: Optional[float] = field(
        default=None,
        metadata={'help': 'apex amp min_loss_scale. (default: None)'})
    max_loss_scale: Optional[float] = field(
        default=2**24,
        metadata={'help': 'apex amp max_loss_scale, default value is taken from apex.amp. (default: 2**24)'})
    clip_grad_norm: Optional[float] = field(
        default=None,
        metadata={'help': 'torch.nn.utils.clip_grad_norm_ max_norm parameter. 0 or None is no clip (default: None)'})
    clip_grad_value: Optional[float] = field(
        default=None,
        metadata={'help': 'torch.nn.utils.clip_grad_value_ clip_value parameter. 0 or None is no clip (default: None)'})
    early_stopping_patience: Optional[int] = field(
        default=None,
        metadata={'help': 'stop training if `early_stopping_patience` subsequent evalutations did not improve value of '
                          '`optimize_metric` on validation set (default: None)'})
    # scheduler args
    lr_scheduler: Optional[str] = field(
        default=None,
        metadata={'help': 'scheduler name from transformers.optimization: linear, cosine, cosine_with_restarts, '
                          'polynomial, constant, constant_with_warmup (default: None)'})
    num_warmup_steps: Optional[int] = field(
        default=None,
        metadata={'help': 'number of warming steps to get to lr (default: None)'})
    num_training_steps: Optional[int] = field(
        default=None,
        metadata={'help': 'number of training steps for scheduler, if not set iters will be used (default: None)'})
    # LRReduceOnPlateau args
    use_lr_drop: bool = field(
        default=False,
        metadata={'help': 'Enable ReduceLROnPlateau scheduler in addition to --lr_scheduler (default: False)'})
    lr_drop_factor: float = field(
        default=0.1,
        metadata={'help': 'torch.optim.lr_scheduler.ReduceLROnPlateau drop parameter. (default: 0.1)'})
    lr_drop_patience: int = field(
        default=10,
        metadata={'help': 'torch.optim.lr_scheduler.ReduceLROnPlateau patience parameter. (default: 10)'})
    lr_drop_threshold: float = field(
        default=1e-04,
        metadata={'help': 'torch.optim.lr_scheduler.ReduceLROnPlateau threshold parameter. (default: 1e-04)'})
    lr_drop_threshold_mode: str = field(
        default='rel',
        metadata={'help': 'torch.optim.lr_scheduler.ReduceLROnPlateau threshold_mode parameter. (default: rel)'})
    lr_drop_cooldown: int = field(
        default=0,
        metadata={'help': 'torch.optim.lr_scheduler.ReduceLROnPlateau cooldown parameter. (default: 0)'})
    lr_drop_min_lr: float = field(
        default=0.0,
        metadata={'help': 'torch.optim.lr_scheduler.ReduceLROnPlateau min_lr parameter. (default: 0.0)'})
    lr_drop_eps: float = field(
        default=1e-08,
        metadata={'help': 'torch.optim.lr_scheduler.ReduceLROnPlateau threshold_mode parameter. (default: 1e-08)'})
    # metrics args
    optimize_metric: str = field(
        default='loss',
        metadata={'help': 'metric name to optimize on validation set, save the best model, drop lr (default: loss)'})
    optimize_mode: str = field(
        default='min',
        metadata={'help': 'metric should be minimized (min) or maximized (max) (default: min)'})


class Trainer:
    def __init__(self, args, model, optimizer, train_dataloader, valid_dataloader, train_sampler=None,
                 batch_transform_fn=None,
                 batch_metrics_fn=lambda _, y: {'loss': y['loss']},
                 keep_for_metrics_fn=None,
                 metrics_fn=None,
                 forward_kwargs={},
                 generate_kwargs={},
                 ) -> None:
        """Implements training loop with horovod multi-gpu, apex fp16 & grad accumulation support.

        Trainer logs all metrics returned by batch_metrics_fn and metrics_fn.

        Args:
            args: TrainerArgs passed from CLI
            model: torch model to train, model should be compatible with HF interface:
                # batch = batch_transform_fn(batch)
                output = model(**batch, **forward_kwargs)
                loss = output['loss']
            optimizer: torch optimizer
            train_dataloader (torch.utils.data.DataLoader): train set torch dataloader, distributed-aware.
            valid_dataloader (Optional(torch.utils.data.DataLoader)]): validation set torch dataloader,
                distributed-aware, optional.
            batch_transform_fn (Optional): function to be applied to the output from DataLoader, should be used to
                create inputs compatible (if not already) with training model, e.g.:
                    f(batch) -> {'input_ids': ..., 'attention_mask': ..., 'labels': ..., ...}.
            batch_metrics_fn (Optional): function f(batch, model_output) to compute batch-lvl metrics.
                Metrics are averaged across batches: avg_i(metric(batch_i, labels_i)),
                not metric([batch_1; batch_2; ...], labels). batch_metrics_fn could be used for computing loss, metrics
                on large datasets, pre-training, where exact metrics values are not so important or computing exact
                metrics is resource-exhaustive.
                Should return dict: {'metric_name': metric_value, ...}
            keep_for_metrics_fn (Optional): f(batch, model_output) to keep predictions, labels or other data that would
                be used to compute metrics on full validation set and every log_interval on train set.
                Should return dict {'key_1': tensor/np.array/scalar/list, 'key_2': ...}.
                The result of keep_for_metrics_fn will be aggregated into tensor/list and passed to metrics_fn.
                Check `collect_metrics` function for further details.
            metrics_fn (Optional): f(metrics_data) to compute metrics based on values stored by keep_for_metrics_fn.
                Should return dict: {'metric_name': metric_value, ...}
            forward_kwargs (Optional): keyworded arguments that should be passed to model.__call___ along with **batch.
                `batch` should be used to pass Tensors and **kwargs should be used to pass some flags or other
                arguments independent from batch size.
            generate_kwargs (Optional): keyworded arguments that should be passed to model.geberate along with
                `input_ids`.
        """
        # we assume that train/valid/test dataloaders are already multi-gpu aware
        self.model = model
        self.optimizer = optimizer
        self.train_dataloader = train_dataloader
        self.train_sampler = train_sampler
        self.valid_dataloader = valid_dataloader
        self.batch_transform_fn = batch_transform_fn
        self.batch_metrics_fn = batch_metrics_fn
        self.keep_for_metrics_fn = keep_for_metrics_fn
        self.metrics_fn = metrics_fn
        self.forward_kwargs = deepcopy(forward_kwargs)
        self.generate_kwargs = deepcopy(generate_kwargs)

        self.args = args

        self.per_worker_batch_size = self.args.batch_size * self.args.gradient_accumulation_steps
        self.global_batch_size = self.per_worker_batch_size * hvd.size()

        self.model_forward_args = set(get_fn_param_names(self.model.forward))

        if self.args.clip_grad_norm is not None and self.args.clip_grad_value is not None:
            raise RuntimeError(f'Only one from clip_grad_norm and clip_grad_value should be set, but found '
                               f'clip_grad_norm = {self.args.clip_grad_norm}, '
                               f'clip_grad_value = {self.args.clip_grad_value}.')

        self.clip_grad = False
        if self.args.clip_grad_norm or self.args.clip_grad_value:
            self.clip_grad = True

        self.args.optimize_mode = getattr(self.args, 'optimize_mode', 'min')
        self.args.optimize_metric = getattr(self.args, 'optimize_metric', 'loss')
        if self.args.optimize_mode == 'min':
            self.metric_improved_fn = lambda old_m, new_m: old_m > new_m
        else:
            self.metric_improved_fn = lambda old_m, new_m: old_m < new_m
        self.early_stopping_counter = 0

        self.tb = None
        # write tensorboard logs only from rank 0 and if model_path is specified
        if hvd.rank() == 0 and self.args.model_path is not None:
            self.tb = SummaryWriter(log_dir=self.args.model_path)

        # move model to gpu
        self.model.cuda()

        # Horovod: broadcast parameters & optimizer state.
        hvd.broadcast_parameters(self.model.state_dict(), root_rank=0)
        hvd.broadcast_optimizer_state(self.optimizer, root_rank=0)

        # Horovod: (optional) compression algorithm.
        compression = hvd.Compression.fp16 if self.args.fp16_allreduce else hvd.Compression.none
        # Horovod: wrap optimizer with DistributedOptimizer.
        self.optimizer = hvd.DistributedOptimizer(self.optimizer,
                                                  named_parameters=self.model.named_parameters(),
                                                  compression=compression,
                                                  op=hvd.Average,
                                                  gradient_predivide_factor=1.0,
                                                  backward_passes_per_step=self.args.gradient_accumulation_steps,
                                                  )

        if args.lr_scheduler:
            if args.lr is None:
                raise RuntimeError('Set learning_rate to use learning rate schedulers.')
            if args.num_training_steps is None:
                args.num_training_steps = args.iters
            self.lr_scheduler = get_scheduler(args.lr_scheduler, self.optimizer,
                                              args.num_warmup_steps, args.num_training_steps)
        else:
            self.lr_scheduler = None

        self.args.use_lr_drop = getattr(self.args, 'use_lr_drop', False)
        if self.args.use_lr_drop and self.lr_scheduler is not None:
            raise RuntimeError('lr drop can not be used with other lr schedulers')
        if self.args.use_lr_drop and self.valid_dataloader is None:
            raise RuntimeError('lr drop is based on validation metrics, but validation set is not set')
        if self.args.use_lr_drop:
            self.lr_drop_scheduler = ReduceLROnPlateau(self.optimizer, mode=self.args.optimize_mode,
                                                       factor=self.args.lr_drop_factor,
                                                       patience=self.args.lr_drop_patience,
                                                       threshold=self.args.lr_drop_threshold,
                                                       threshold_mode=self.args.lr_drop_threshold_mode,
                                                       cooldown=self.args.lr_drop_cooldown,
                                                       min_lr=self.args.lr_drop_min_lr,
                                                       eps=self.args.lr_drop_eps,
                                                       verbose=True)
        else:
            self.lr_drop_scheduler = None

        # mixed precision
        self.use_apex_amp = args.fp16 and args.apex_opt_lvl is not None
        self.use_torch_amp = args.fp16 and args.apex_opt_lvl is None
        if self.use_torch_amp:
            # torch.cuda.amp
            self.amp_grad_scaler = torch.cuda.amp.GradScaler()
            self._log_info('running FP16 mixed precision with torch.cuda.amp')
        elif self.use_apex_amp:
            # Apex
            try:
                self.amp = importlib.import_module('apex.amp')
            except ImportError:
                raise ImportError('Install NVIDIA APEX to use fp16 training! Check README.md for instructions.')
            self.model, self.optimizer = self.amp.initialize(self.model, self.optimizer,
                                                             enabled=self.args.fp16, opt_level=self.args.apex_opt_lvl,
                                                             min_loss_scale=self.args.min_loss_scale,
                                                             max_loss_scale=self.args.max_loss_scale,
                                                             verbosity=int(hvd.rank() == 0))
            self._log_info(f'running FP16 mixed precision with apex.amp opt_level: {self.args.apex_opt_lvl}')

        self.n_iter = 0
        self.n_epoch = 0
        self._reset_batch_metrics()
        self._reset_metrics_data()
        if self.args.init_checkpoint:
            self.load(args.init_checkpoint, self.args.reset_optimizer, self.args.reset_lr, self.args.reset_iteration)

    def step(self, batch, is_train_mode=True) -> Tuple[Dict[str, float], Dict[str, list]]:
        """Performs one step (forward and optionally backward and optimizer.step()) over data in a batch.

        Batch is splitted on sub-batches of self.args.batch_size size, loss and gradients are accumulated.

        Args:
            batch (dict): dict with inputs, inputs_mask, targets, & all the data that is required by model.forward()
            is_train_mode (bool, optional): In train mode we compute gradients, do backprop and optimizer.step().
                Defaults to True.

        Returns:
            float: loss on batch
        """
        if is_train_mode:
            self.model.train()
            self.optimizer.zero_grad()
        else:
            self.model.eval()

        if self.batch_transform_fn:
            batch = self.batch_transform_fn(batch)

        batch_sizes = []
        for k in batch:
            # filter keys in batch to pass to model only supported arguments
            if k in self.model_forward_args:
                batch[k] = batch[k].cuda()
                batch_sizes += [batch[k].size(dim=0)]
        if not np.all(np.array(batch_sizes) == batch_sizes[0]):
            raise RuntimeError(f'not all elements in a batch have equal dim 0 size: {batch_sizes}')
        batch_size = batch_sizes[0]

        batch_metrics = defaultdict(lambda: 0.0)
        batch_metrics_data = defaultdict(lambda: [])
        with torch.set_grad_enabled(is_train_mode):
            for j in range(0, batch_size, self.args.batch_size):
                subbatch = {k: batch[k][j: j + self.args.batch_size] for k in batch}
                # todo: torch 1.10+ supports dtype argument (fp16, bf16) and torch.cuda.amp.autocast -> torch.autocast
                with torch.cuda.amp.autocast(enabled=self.use_torch_amp):
                    # filter items from batch that are not used by model forward
                    outputs = self.model(**{k: subbatch[k] for k in subbatch if k in self.model_forward_args},
                                         **self.forward_kwargs)
                    loss = outputs['loss']
                    # divide loss on gradient_accumulation_steps to get average loss for sub-batches
                    loss = loss / self.args.gradient_accumulation_steps

                    if not is_train_mode and self.args.use_generate_on_valid:
                        generate_kwargs = deepcopy(self.generate_kwargs)
                        if 'max_length' not in generate_kwargs and 'labels' in subbatch:
                            # if max_length is not set and labels are in subbatch, generate to the length of labels+1
                            # +1 as special tokens could be generated by the model
                            generate_kwargs['max_length'] = subbatch['labels'].shape[-1] + 1
                        if 'attention_mask' in subbatch:
                            generate_kwargs['attention_mask'] = subbatch['attention_mask']
                        if 'global_attention_mask' in subbatch:
                            generate_kwargs['global_attention_mask'] = subbatch['global_attention_mask']
                        generation_outputs = self.model.generate(subbatch['input_ids'], **generate_kwargs)
                        outputs['generation_outputs'] = generation_outputs

                metrics = self.batch_metrics_fn(subbatch, outputs)

                for k in metrics:
                    metrics[k] = metrics[k] / self.args.gradient_accumulation_steps
                    if isinstance(metrics[k], torch.Tensor):
                        metrics[k] = metrics[k].detach().item()
                    batch_metrics[k] += metrics[k]

                if self.keep_for_metrics_fn and self.metrics_fn:
                    for k, v in self.keep_for_metrics_fn(subbatch, outputs).items():
                        batch_metrics_data[k] += [v.detach().cpu() if isinstance(v, torch.Tensor) else v]

                if is_train_mode:
<<<<<<< HEAD
                    if self.args.fp16:
                        with self.amp.scale_loss(loss, self.optimizer) as scaled_loss:
                            retain_graph = hasattr(self.args, 'retain_graph') and self.args.retain_graph
                            scaled_loss.backward(retain_graph=retain_graph)
                            # last sub-batch, call synchronize within amp.scale_loss scope
                            # mb move to just above with optimizer.skip_synchronize()
                            if j == (batch_size // self.args.batch_size - 1) * self.args.batch_size:
=======
                    # backward
                    is_last_batch = (j == (batch_size // self.args.batch_size - 1) * self.args.batch_size)
                    if self.use_apex_amp:
                        # delay unscale allows not to run self.optimizer.synchronize() for every subbatch
                        # which leads to performance improvements when many grad_acc_steps are performed
                        # https://nvidia.github.io/apex/advanced.html#gradient-accumulation-across-iterations
                        with self.amp.scale_loss(loss, self.optimizer, delay_unscale=not is_last_batch) as scaled_loss:
                            scaled_loss.backward()
                            if is_last_batch:
>>>>>>> 7784c842
                                self.optimizer.synchronize()
                    elif self.use_torch_amp:
                        self.amp_grad_scaler.scale(loss).backward()
                        if is_last_batch:
                            self.optimizer.synchronize()
                            self.amp_grad_scaler.unscale_(self.optimizer)
                    else:
                        retain_graph = hasattr(self.args, 'retain_graph') and self.args.retain_graph
                        loss.backward(retain_graph=retain_graph)

            if is_train_mode:
                # log gradients norm, clip gradients and perform opt.step(), lr_scheduler.step()
                self.global_grad_norms += [self._get_gradients_global_norm()]

                if not self.args.fp16:
                    # with torch/apex amp optimizer is already synced
                    self.optimizer.synchronize()

                if self.clip_grad:
                    self._clip_gradients()

                with self.optimizer.skip_synchronize():
                    if self.use_torch_amp:
                        self.amp_grad_scaler.step(self.optimizer)
                    else:
                        self.optimizer.step()

                if self.use_torch_amp:
                    self.amp_grad_scaler.update()

                if self.lr_scheduler:
                    self.lr_scheduler.step()
        return batch_metrics, batch_metrics_data

    def _clip_gradients(self):
        # as recommended in https://nvidia.github.io/apex/advanced.html#gradient-clipping
        params = self.amp.master_params(self.optimizer) if self.use_apex_amp else self.model.parameters()
        if self.args.clip_grad_value:
            torch.nn.utils.clip_grad_value_(params, self.args.clip_grad_value)
        elif self.args.clip_grad_norm:
            torch.nn.utils.clip_grad_norm_(params, self.args.clip_grad_norm)

    def _get_gradients_global_norm(self):
        # get gradients global norm (in the same way as in torch.nn.utils.clip_grad_norm_)
        params = self.amp.master_params(self.optimizer) if self.use_apex_amp else self.model.parameters()
        params = [p for p in params if p.grad is not None]
        if len(params) == 0:
            return 0.0
        total_norm = torch.linalg.norm(torch.stack([torch.linalg.norm(p.grad.detach()) for p in params])).item()
        return total_norm

    def _train_batch_generator(self):
        while self.n_iter <= self.args.iters:
            if self.train_sampler:
                self.train_sampler.set_epoch(self.n_epoch)
            # self.train_dataloader
            for batch in self.train_dataloader:
                if self.n_iter > self.args.iters:
                    return
                yield batch
                self.n_iter += 1
            self.n_epoch += 1

    def _skip_n_train_batches(self, train_batches, n):
        # we have to re-iterate over dataset
        # currently, skipping is based on number of iterations, not samples seen on previous run:
        #   (n_gpus x bs x n_grad_acc x n_iters)
        # todo: save number of seen samples in checkpoint
        self._log_info(f'Skipping {n} batches from the dataset from epoch {self.n_epoch}...')
        # skipping...
        for _ in tqdm(itertools.islice(train_batches, n), disable=(hvd.rank() != 0), desc='Skipping...', total=n):
            ...

    def _add_batch_metrics(self, batch_metrics: Dict[str, Union[float, torch.Tensor]], split: str):
        """Adds metrics values for batch-lvl metrics.

        Args:
            split (str): train / valid
            batch_metrics (Dict[str, Union[float, torch.Tensor]]): batch-lvl metrics values, scalars.
        """
        for k in batch_metrics:
            self.batch_metrics[split][k] += [batch_metrics[k]]

    def _add_metrics_data(self, metrics_data: Dict[str, torch.Tensor], split: str):
        """Adds metrics data to keep. These data would be used to compute metrics later with get_metrics.

        Args:
            split (str): train / valid
            value (Dict[str, torch.Tensor]): dict with metrics data, data[name].shape[0] is batch size.
        """
        for k in metrics_data:
            self.metrics_data[split][k] += metrics_data[k]

    def _reset_batch_metrics(self, split=None):
        if split is None:
            # e.g., self.batch_metrics['train']['metric_name'] is a list of metric values
            self.batch_metrics = defaultdict(lambda: defaultdict(list))
        else:
            self.batch_metrics[split] = defaultdict(list)

    def _reset_metrics_data(self, split=None):
        if split is None:
            self.metrics_data = defaultdict(lambda: defaultdict(list))
        else:
            self.metrics_data[split] = defaultdict(list)

    @staticmethod
    @rank_0
    def _log_info(msg, *args, **kwargs):
        logger.info(msg, *args, **kwargs)

    @staticmethod
    @rank_0
    def _log_warning(msg, *args, **kwargs):
        logger.warning(msg, *args, **kwargs)

    def collect_metrics(self, split: str) -> dict:
        """
        Collects batch-lvl metrics from batch_metrics_fn and computes metrics with metrics_fn on data collected from
        keep_for_metrics_fn. Once the metrics are collected we drop everything that was previously collected.

        Args:
            split (str): data split name train/valid for which metrics should be collected

        Returns:
            dict: dictionary with collected metrics
        """
        # batch-lvl metrics
        metrics = {}
        # collect metrics names from all processes: it is possible that different workers might have different
        # set of metrics (e.g., some metric could be not available for some batches).
        metrics_keys = set(chain.from_iterable(hvd.allgather_object(self.batch_metrics[split].keys())))
        if metrics_keys != self.batch_metrics[split].keys():
            missing_metrics_keys = metrics_keys - self.batch_metrics[split].keys()
            logger.warning(f'some of the batch-lvl metrics on rank_{hvd.rank()} are missing, but were found on another '
                           f'ranks: {missing_metrics_keys}')
        metrics_keys = sorted(metrics_keys)
        for k in metrics_keys:
            metrics[k] = list(chain.from_iterable(hvd.allgather_object(self.batch_metrics[split][k])))
            metrics[k] = np.mean(metrics[k])
        # compute metrics from metrics data
        if self.keep_for_metrics_fn and self.metrics_fn:
            metrics_data = {}
            data_keys = set(chain.from_iterable(hvd.allgather_object(self.metrics_data[split].keys())))
            if data_keys != self.metrics_data[split].keys():
                missing_data_keys = data_keys - self.metrics_data[split].keys()
                logger.warning(f'some of the data collected from keep_for_metrics_fn on rank_{hvd.rank()} is missing, '
                               f'but was found on another ranks: {missing_data_keys}')
            data_keys = sorted(data_keys)
            for k in data_keys:
                metrics_data[k] = list(chain.from_iterable(hvd.allgather_object(self.metrics_data[split][k])))
                m_shape = getattr(metrics_data[k][0], 'shape', None)
                if m_shape is None:
                    # data is not a tensor, collect it into python list
                    metrics_data[k] = list(chain.from_iterable(metrics_data[k]))
                elif len(m_shape) == 0:
                    # if scalars
                    metrics_data[k] = torch.stack(metrics_data[k])
                elif all(m_shape[1:] == t.shape[1:] for t in metrics_data[k]):
                    # concat tensors if all shapes are equal except the first
                    metrics_data[k] = torch.cat(metrics_data[k])
                else:
                    # can't concat tensors with diff last shapes, so collecting them into python list
                    metrics_data[k] = list(chain.from_iterable([t.tolist() for t in metrics_data[k]]))
            m = self.metrics_fn(metrics_data)
            if len(metrics.keys() & m.keys()) != 0:
                self._log_warning(f'metrics ({m.keys()}) and batch-lvl metrics ({metrics.keys()}) have common names. '
                                  f'Batch-lvl metric value would be overwritten.')
            metrics.update(m)
        self._reset_batch_metrics(split)
        self._reset_metrics_data(split)
        return metrics

    def train(self) -> None:
        pbar = tqdm(total=self.args.iters, desc='Train', disable=(hvd.rank() != 0))
        pbar.update(self.n_iter)

        train_batches = self._train_batch_generator()

        # skip used data if needed
        if self.args.skip_used_data and self.n_iter > 0:
            train_size = None
            try:
                train_size = len(self.train_dataloader)
            except TypeError as e:
                self._log_info(f"Can't get train_dataloader length:\n{e}")
            # if we know train_size and number of epochs passed -> jump to this epoch and re-iterate over remainders
            skip_iter = self.n_iter % train_size if train_size else self.n_iter
            self.n_iter = (self.n_iter // train_size) * train_size if train_size else 0
            self._skip_n_train_batches(train_batches, skip_iter)

        self._reset_batch_metrics('train')
        self._reset_metrics_data('train')
        self.global_grad_norms = []
        best_valid_metric = np.inf if self.args.optimize_mode == 'min' else -np.inf
        valid_metric = best_valid_metric
        valid_loss = np.inf
        train_loss = np.inf
        self.early_stopping_counter = 0
        for batch in train_batches:
            iteration_start = time.time()
            batch_metrics, batch_metrics_data = self.step(batch, is_train_mode=True)
            iteration_time = time.time() - iteration_start
            self._add_batch_metrics(batch_metrics, split='train')
            if self.keep_for_metrics_fn and self.metrics_fn:
                self._add_metrics_data(batch_metrics_data, split='train')

            # logging
            if self.args.log_interval and self.n_iter % self.args.log_interval == 0:
                # batch-lvl averaged metrics:
                train_metrics = self.collect_metrics(split='train')
                train_loss = train_metrics['loss']
                global_grad_norms = list(chain.from_iterable(hvd.allgather_object(self.global_grad_norms)))
                self.global_grad_norms = []
                if hvd.rank() == 0:
                    # todo: move logging, move to self.log()
                    for k in train_metrics:
                        self._log_info(f'step: {self.n_iter}/{self.args.iters} {k}: {train_metrics[k]:.4f}')
                        if self.tb:
                            self.tb.add_scalar(f'{k}/iterations/train', train_metrics[k], self.n_iter)
                            self.tb.add_scalar(f'{k}/samples/train', train_metrics[k],
                                               self.n_iter * self.global_batch_size)
                    # log iteration time
                    if self.tb:
                        self.tb.add_scalar('time/iterations/per_iter', iteration_time, self.n_iter)
                        self.tb.add_scalar('time/samples/per_iter', iteration_time,
                                           self.n_iter * self.global_batch_size)
                    # log learning rate
                    for j, param_group in enumerate(self.optimizer.param_groups):
                        # adafactor uses external lr to compute its own lr if scale_parameter is true
                        # adafactor might not have external lr in case if relative_step is used
                        for p in ['lr', 'scaled_lr']:
                            if p in param_group and param_group[p] is not None and self.tb:
                                self.tb.add_scalar(f'{p}/iterations/param_group_{j}', param_group[p], self.n_iter)
                                self.tb.add_scalar(f'{p}/samples/param_group_{j}', param_group[p],
                                                   self.n_iter * self.global_batch_size)
                    # log gradients global norm
                    gnorm = np.mean(global_grad_norms) if len(global_grad_norms) > 0 else 0
                    if self.tb:
                        self.tb.add_scalar('gradients_global_norm/iterations', gnorm, self.n_iter)
                        self.tb.add_scalar('gradients_global_norm/samples', gnorm, self.n_iter * self.global_batch_size)

            # validation
            if self.valid_dataloader is not None and self.n_iter % self.args.valid_interval == 0:
                # todo: we can use other metrics than loss here
                valid_metrics = self.validate(self.valid_dataloader)
                valid_loss = valid_metrics['loss']
                valid_metric = valid_metrics[self.args.optimize_metric]
                if self.metric_improved_fn(best_valid_metric, valid_metric):
                    best_valid_metric = valid_metric
                    self.early_stopping_counter = 0
                    self._log_info(f'The best {self.args.optimize_metric} metric was improved to: {best_valid_metric}')
                    if self.args.save_best:
                        self.save(self.args.model_path, suffix='best', metrics=valid_metrics)
                else:
                    self.early_stopping_counter += 1
                    self._log_info(f'Metric was not improved for the last #{self.early_stopping_counter} evaluations')
                if hvd.rank() == 0 and self.tb:
                    self.tb.add_scalar('patience/iterations', self.early_stopping_counter, self.n_iter)
                    self.tb.add_scalar('patience/samples', self.early_stopping_counter,
                                       self.n_iter * self.global_batch_size)
                if self.lr_drop_scheduler:
                    self.lr_drop_scheduler.step(valid_metric)

            # saving model
            if self.args.save_interval and self.n_iter % self.args.save_interval == 0:
                self.save(self.args.model_path)

            pbar.update(1)
            pbar.set_postfix({'train_loss': f'{train_loss:.3f}',
                              'valid_loss': f'{valid_loss:.3f}',
                              f'best_valid_{self.args.optimize_metric}': f'{best_valid_metric:.3f}'
                              })

            if self.args.early_stopping_patience is not None and \
                    self.early_stopping_counter > self.args.early_stopping_patience:
                self._log_info('Early stopping triggered: stopping training...')
                break

        pbar.close()
        self._log_info('Done!')

    def validate(self, dataloader, split='valid', write_tb=True) -> Dict[str, float]:
        self._log_info(f'start validation at step {self.n_iter}')
        self._reset_batch_metrics(split)
        self._reset_metrics_data(split)

        n_valid_batches = None
        try:
            n_valid_batches = len(dataloader)
        except TypeError:
            # in case if dataset has no len() method (IterableDataset?)
            n_valid_batches = None

        pbar = tqdm(total=n_valid_batches, desc='Validation', disable=(hvd.rank() != 0))
        for batch in dataloader:
            batch_metrics, batch_metrics_data = self.step(batch, is_train_mode=False)
            self._add_batch_metrics(batch_metrics, split=split)
            if self.keep_for_metrics_fn and self.metrics_fn:
                self._add_metrics_data(batch_metrics_data, split=split)
            pbar.update()
        pbar.close()

        metrics = self.collect_metrics(split=split)
        if hvd.rank() == 0:
            # todo: separate logging from validation/training
            for k in metrics:
                self._log_info(f'Validation on {split} {k}: {metrics[k]:.4f}')
                if self.tb and write_tb:
                    self.tb.add_scalar(f'{k}/iterations/{split}', metrics[k], self.n_iter)
                    self.tb.add_scalar(f'{k}/samples/{split}', metrics[k], self.n_iter * self.global_batch_size)
        return metrics

    def load(self, load_path, reset_optimizer=False, reset_lr=False, reset_iteration=False) -> None:
        # todo: if there is checkpoint in model_path load model from the latest checkpoint (init_checkpoint is None)
        checkpoint = torch.load(load_path, map_location='cpu')
        missing_k, unexpected_k = self.model.load_state_dict(checkpoint["model_state_dict"], strict=False)
        if len(missing_k) != 0:
            self._log_info(f'{missing_k} were not loaded from checkpoint! These parameters were randomly initialized.')
        if len(unexpected_k) != 0:
            self._log_info(f'{unexpected_k} were found in checkpoint, but model is not expecting them!')

        if 'optimizer_state_dict' in checkpoint and not reset_optimizer:
            self._log_info('Loading optimizer state_dict from the checkpoint.')
            self.optimizer.load_state_dict(checkpoint['optimizer_state_dict'])
        if 'lr_scheduler_state_dict' in checkpoint and self.lr_scheduler and not reset_lr:
            # if set reset_lr we do not load lr_scheduler and keep only the new one from __init__
            self._log_info('Loading lr_scheduler state_dict from the checkpoint.')
            self.lr_scheduler.load_state_dict(checkpoint['lr_scheduler_state_dict'])
        if 'amp' in checkpoint and self.use_apex_amp and not reset_optimizer:
            self._log_info('Loading apex.amp state_dict from the checkpoint.')
            self.amp.load_state_dict(checkpoint['amp'])
        if 'torch_amp' in checkpoint and self.use_torch_amp and not reset_optimizer:
            self._log_info('Loading torch.cuda.amp.GradScaler state_dict from the checkpoint.')
            self.amp_grad_scaler.load_state_dict(checkpoint['torch_amp'])
        if not reset_iteration:
            self.n_iter = checkpoint.get('iteration', 0) + 1  # as saved iteration is already performed
            self.n_epoch = checkpoint.get('epoch', 0)

        self._log_info(f'Model was loaded from: {load_path}')
        self._log_info(f'Start iteration = {self.n_iter}')
        if self.lr_scheduler and reset_lr:
            self._log_warning('lr_scheduler is not loaded from the checkpoint. New lr_scheduler is used with starting'
                              ' step (torch.optim.LRScheduler.__init__ last_epoch parameter) = -1.'
                              ' Current iteration number is ignored.')
        if reset_optimizer:
            self._log_info('Optimizer is not loaded from the checkpoint. New optimizer is created.')

    @rank_0
    def save(self, save_path, suffix='', metrics=None) -> None:
        if save_path is not None:
            if suffix == '':
                save_path = f'{save_path}/model_{self.n_iter}.pth'
            else:
                save_path = f'{save_path}/model_{suffix}.pth'
            to_save = {
                "model_state_dict": self.model.state_dict(),
                "optimizer_state_dict": self.optimizer.state_dict(),
                "iteration": self.n_iter,
                "epoch": self.n_epoch}
            if metrics:
                to_save['metrics'] = metrics
            if self.use_apex_amp:
                to_save['amp'] = self.amp.state_dict()
            if self.use_torch_amp:
                to_save['torch_amp'] = self.amp_grad_scaler.state_dict()
            if self.lr_scheduler:
                to_save['lr_scheduler_state_dict'] = self.lr_scheduler.state_dict()
            torch.save(to_save, save_path)
            self._log_info(f'Model was saved to {save_path}')<|MERGE_RESOLUTION|>--- conflicted
+++ resolved
@@ -374,15 +374,6 @@
                         batch_metrics_data[k] += [v.detach().cpu() if isinstance(v, torch.Tensor) else v]
 
                 if is_train_mode:
-<<<<<<< HEAD
-                    if self.args.fp16:
-                        with self.amp.scale_loss(loss, self.optimizer) as scaled_loss:
-                            retain_graph = hasattr(self.args, 'retain_graph') and self.args.retain_graph
-                            scaled_loss.backward(retain_graph=retain_graph)
-                            # last sub-batch, call synchronize within amp.scale_loss scope
-                            # mb move to just above with optimizer.skip_synchronize()
-                            if j == (batch_size // self.args.batch_size - 1) * self.args.batch_size:
-=======
                     # backward
                     is_last_batch = (j == (batch_size // self.args.batch_size - 1) * self.args.batch_size)
                     if self.use_apex_amp:
@@ -390,9 +381,9 @@
                         # which leads to performance improvements when many grad_acc_steps are performed
                         # https://nvidia.github.io/apex/advanced.html#gradient-accumulation-across-iterations
                         with self.amp.scale_loss(loss, self.optimizer, delay_unscale=not is_last_batch) as scaled_loss:
-                            scaled_loss.backward()
+                            retain_graph = hasattr(self.args, 'retain_graph') and self.args.retain_graph
+                            scaled_loss.backward(retain_graph=retain_graph)
                             if is_last_batch:
->>>>>>> 7784c842
                                 self.optimizer.synchronize()
                     elif self.use_torch_amp:
                         self.amp_grad_scaler.scale(loss).backward()
